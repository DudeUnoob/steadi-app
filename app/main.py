from fastapi import FastAPI, Depends, HTTPException, Request
from fastapi.middleware.cors import CORSMiddleware
from app.db.database import init_db
from app.routers import auth as auth_router
from app.routers.dashboard import router as dashboard_router
from app.routers.edit import router as edit_router
from app.routers.alerts import router as alerts_router
from app.routers.cron import router as cron_router
from app.routers.supabase_auth import router as supabase_auth_router
<<<<<<< HEAD
from app.routers.rules import router as rules_router
=======
from app.routers.inventory import router as inventory_router
>>>>>>> 44624610
import os
from dotenv import load_dotenv
import logging

load_dotenv()

# Set up logging
logger = logging.getLogger(__name__)
logging.basicConfig(level=logging.INFO)

app = FastAPI(
    title="Steadi API",
    description="API for Steadi - AI Agent for Small Businesses",
    version="0.1.0"
)

# Add CORS middleware with more permissive settings for development
app.add_middleware(
    CORSMiddleware,
    allow_origins=[
        "http://localhost:5173",  # Vite development server
        "http://127.0.0.1:5173",
        "http://localhost:3000",  # Next.js development server
        "http://127.0.0.1:3000",
        "*"  # Allow all origins in development - REMOVE IN PRODUCTION
    ],
    allow_credentials=True,
    allow_methods=["*"],
    allow_headers=["*"],
    expose_headers=["*"],
)

@app.middleware("http")
async def tenant_middleware(request: Request, call_next):
    # Log requests for debugging
    path = request.url.path
    method = request.method
    logger.info(f"Request: {method} {path}")
    
    # Get tenant ID if present
    tenant_id = request.headers.get("X-Tenant-ID")
    
    # Process the request
    response = await call_next(request)
    
    # Log response status
    logger.info(f"Response: {method} {path} - Status: {response.status_code}")
    
    return response

# Include all routers
app.include_router(auth_router.router)
app.include_router(dashboard_router)
app.include_router(inventory_router)
app.include_router(edit_router)
app.include_router(alerts_router)
app.include_router(cron_router)
app.include_router(supabase_auth_router)
app.include_router(rules_router)

@app.on_event("startup")
def on_startup():
    logger.info("Initializing database...")
    init_db()
    logger.info("Database initialized")

@app.get("/")
async def root():
    return {"message": "Welcome to the Steadi API"}

@app.get("/health")
async def health_check():
    """Health check endpoint for monitoring"""
    return {"status": "healthy"}<|MERGE_RESOLUTION|>--- conflicted
+++ resolved
@@ -7,11 +7,8 @@
 from app.routers.alerts import router as alerts_router
 from app.routers.cron import router as cron_router
 from app.routers.supabase_auth import router as supabase_auth_router
-<<<<<<< HEAD
 from app.routers.rules import router as rules_router
-=======
 from app.routers.inventory import router as inventory_router
->>>>>>> 44624610
 import os
 from dotenv import load_dotenv
 import logging
