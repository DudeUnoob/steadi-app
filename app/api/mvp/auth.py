--- conflicted
+++ resolved
@@ -2,18 +2,12 @@
 from typing import Optional, Callable
 from jose import JWTError, jwt
 from passlib.context import CryptContext
-<<<<<<< HEAD
 from fastapi import Depends, HTTPException, status, Request
 from fastapi.security import OAuth2PasswordBearer
-=======
-from fastapi import Depends, HTTPException, status, Request, Security
-from fastapi.security import OAuth2PasswordBearer, APIKeyHeader
->>>>>>> 44624610
 from sqlmodel import Session, select
 from app.db.database import get_db
 from app.models.data_models.User import User
 from app.models.enums.UserRole import UserRole
-<<<<<<< HEAD
 from app.api.auth.supabase import get_token_from_header
 
 import os
@@ -30,30 +24,6 @@
     logger.error("CRITICAL: JWT_SECRET environment variable is NOT SET.")
 if not ALGORITHM:
     logger.error("CRITICAL: ALGORITHM environment variable is NOT SET.")
-=======
-import logging
-import os
-from dotenv import load_dotenv
-
-load_dotenv()
-
-# Clean and sanitize environment variables
-SECRET_KEY = os.getenv("JWT_SECRET", "supersecret").strip()
-ALGORITHM = os.getenv("ALGORITHM", "HS256").strip()
-ACCESS_TOKEN_EXPIRE_MINUTES = int(os.getenv("ACCESS_TOKEN_EXPIRE_MINUTES", "30").strip())
-
-# Log JWT configuration for diagnostics
-logger = logging.getLogger(__name__)
-logger.info(f"JWT ALGORITHM: {ALGORITHM}")
-logger.info(f"JWT SECRET KEY length: {len(SECRET_KEY)} chars")
-logger.info(f"JWT TOKEN EXPIRY: {ACCESS_TOKEN_EXPIRE_MINUTES} minutes")
-
-# Debug mode for development - set to False in production
-DEBUG_MODE = False
-
-# Debug default user data
-DEBUG_USER_ID = "11111111-1111-1111-1111-111111111111"
->>>>>>> 44624610
 
 pwd_context = CryptContext(schemes=["bcrypt"], deprecated="auto")
 
@@ -61,7 +31,7 @@
 oauth2_scheme = OAuth2PasswordBearer(tokenUrl="/auth/login", auto_error=False)
 
 # Create API key header for debug auth
-debug_header = APIKeyHeader(name="X-Debug-Auth", auto_error=False)
+#debug_header = APIKeyHeader(name="X-Debug-Auth", auto_error=False)
 
 def verify_password(plain_password, hashed_password):
     """Verify password against hash"""
@@ -94,7 +64,6 @@
     encoded_jwt = jwt.encode(to_encode, SECRET_KEY, algorithm=ALGORITHM)
     return encoded_jwt
 
-<<<<<<< HEAD
 async def get_current_user(token: str = Depends(oauth2_scheme), db: Session = Depends(get_db)):
     """Dependency to get current user from token"""
     logger.info(f"get_current_user: Attempting to validate token: {token[:20]}...")
@@ -111,73 +80,18 @@
             detail="JWT configuration error on server."
         )
 
-=======
-def get_debug_user(db: Session):
-    """Get or create a debug user for development purposes"""
-    logger.warning("DEBUG MODE: Using debug user")
-    debug_user = db.exec(select(User).where(User.id == DEBUG_USER_ID)).first()
-    if debug_user:
-        return debug_user
-    else:
-        # Create a debug user if it doesn't exist
-        logger.warning("DEBUG MODE: Creating debug user")
-        new_debug_user = User(
-            id=DEBUG_USER_ID,
-            email="debug@test.com",
-            password_hash="DEBUG_USER",
-            role=UserRole.OWNER,
-            supabase_id="11111111-1111-1111-1111-111111111111"
-        )
-        db.add(new_debug_user)
-        db.commit()
-        db.refresh(new_debug_user)
-        return new_debug_user
-
-async def get_current_user(
-    request: Request = None,
-    token: str = Depends(oauth2_scheme),
-    debug_key: str = Security(debug_header),
-    db: Session = Depends(get_db)
-):
-    """
-    Dependency to get current user from token or debug header
-    Returns None if authentication fails instead of raising an exception
-    when used with combined auth flows.
-    """
-    # Debug mode: check for special headers first
-    if DEBUG_MODE:
-        # Check if debug header is set directly via Security dependency
-        if debug_key == "true":
-            return get_debug_user(db)
-            
-        # Also check the request headers as a fallback
-        if request and request.headers.get("X-Debug-Auth") == "true":
-            return get_debug_user(db)
-    
-    # No debug auth, so try normal token auth
-    if not token:
-        logger.debug("No JWT token provided")
-        return None
-        
->>>>>>> 44624610
     try:
         payload = jwt.decode(token, SECRET_KEY, algorithms=[ALGORITHM])
         user_id: str = payload.get("sub")
         logger.info(f"get_current_user: Token decoded. Payload sub (user_id): {user_id}")
         
         if user_id is None:
-<<<<<<< HEAD
             logger.warning("get_current_user: User ID (sub) not found in token payload.")
             raise credentials_exception
-=======
-            logger.debug("JWT token missing subject claim")
-            return None
->>>>>>> 44624610
             
         user = db.exec(select(User).where(User.id == user_id)).first()
         
         if user is None:
-<<<<<<< HEAD
             logger.warning(f"get_current_user: User with ID {user_id} not found in database.")
             raise credentials_exception
         
@@ -189,19 +103,6 @@
     except Exception as e:
         logger.error(f"get_current_user: Unexpected error: {str(e)}")
         raise credentials_exception
-=======
-            logger.debug(f"User with ID {user_id} from JWT token not found in database")
-            return None
-        
-        logger.info(f"Successfully authenticated user {user.email} via JWT token")
-        return user
-    except JWTError as e:
-        logger.debug(f"JWT validation error: {str(e)}")
-        return None
-    except Exception as e:
-        logger.error(f"Unexpected error during JWT authentication: {str(e)}")
-        return None
->>>>>>> 44624610
 
 def get_current_active_user(current_user: User = Depends(get_current_user)):
     """Dependency to ensure user is active"""
